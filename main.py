from datetime import date, timedelta
from typing import List
import pandas as pd
import plotly.express as px
import streamlit as st

from catalog import build_ticker_catalog, refresh_ticker_catalog
<<<<<<< HEAD
from functions import (
	init_db,
	insert_transaction,
	delete_transaction,
	load_transactions,
	period_default,
	ensure_category,
	daterange_list,
	render_summary,
	render_delete,
	render_summary_for_dates,
	apply_theme,
	get_plotly_template,
=======
from helpers import (
    _on_limit_slider_change, _on_limit_number_change, get_conn, init_db,
    insert_transaction, delete_transaction, load_transactions, period_default,
    ensure_category, render_summary, render_delete, render_summary_for_dates,
    daterange_list, CATEGORIES
>>>>>>> 9f228255
)
try:
	import yfinance as yf
except ImportError:
	yf = None


# Config the app
st.set_page_config(page_title="TrackMyFinance", page_icon="💸", layout="wide")

<<<<<<< HEAD
# Categories (May change in the future)
CATEGORIES = [
	"Groceries",
	"Transportation",
	"Restaurants",
	"Rent",
	"Utilities",
	"Entertainment",
	"Subscriptions",
	"Healthcare",
	"Education",
	"Travel",
	"Shopping",
	"Investments",
	"Other",
	
]

def _on_limit_slider_change():
	st.session_state["limit_number"] = st.session_state.get("limit_slider", 0.0)


def _on_limit_number_change():
	st.session_state["limit_slider"] = st.session_state.get("limit_number", 0.0)

=======
>>>>>>> 9f228255

def main():
	init_db()

	st.title("💸 Track My Finance")
	st.caption("Simple personal spending tracker")

	# Simple routing between pages using session state
	if "page" not in st.session_state:
		st.session_state.page = "home"
	if "theme" not in st.session_state:
		st.session_state["theme"] = "light"

	# Apply theme at start of render
	apply_theme(st.session_state.get("theme"))

	# Full screen state sidebar in filters (maybe located to somewhere else)

	# Settings page
	if st.session_state.page == "settings":
		st.subheader("Settings")
		choice = st.radio("Theme", options=["Light", "Dark"], index=(1 if st.session_state.get("theme") == "dark" else 0), horizontal=True)
		if choice:
			new_theme = choice.lower()
			if new_theme != st.session_state.get("theme"):
				apply_theme(new_theme)
				st.success(f"Theme switched to {choice}.")
				st.rerun()
		st.sidebar.header("Navigation")
		if st.sidebar.button("← Back to Home"):
			st.session_state.page = "home"
			st.rerun()
		return

	if st.session_state.page == "multi":
		# Sidebar filters for multi-day view
		st.sidebar.header("Filters")
		category_filter = st.sidebar.multiselect("Categories", options=CATEGORIES, default=CATEGORIES)
		repeating_filter = st.sidebar.selectbox(
			"Repeating filter",
			options=["All", "Repeating", "Non-repeating"],
			index=0,
		)
		# Back to Home in sidebar
		if st.sidebar.button("← Back to Home"):
			st.session_state.page = "home"
			st.rerun()
		st.sidebar.markdown("---")
		

		st.subheader("Multi-day statistics")
		default_start, default_end = period_default()
		win = st.date_input(
			"Choose a date window",
			value=(default_start, default_end),
			help="Pick a period, then select specific dates from it",
		)
		if isinstance(win, tuple) and len(win) == 2:
			win_start, win_end = win
		else:
			win_start = win if isinstance(win, date) else date.today() - timedelta(days=7)
			win_end = win_start

		options = daterange_list(win_start, win_end)

		# Manage selected dates 
		key_sel = "multi_selected_dates"
		if key_sel not in st.session_state:
			st.session_state[key_sel] = options
		else:
			
			st.session_state[key_sel] = [d for d in st.session_state[key_sel] if d in options]

		col_a, col_b = st.columns([3, 1])
		with col_a:
			selected_dates = st.multiselect(
				"Select one or many dates",
				options=options,
				format_func=lambda d: d.strftime("%Y-%m-%d"),
				key=key_sel,
			)
		with col_b:
			if st.button("Select all"):
				st.session_state[key_sel] = options
				st.rerun()
			if st.button("Clear"):
				st.session_state[key_sel] = []
				st.rerun()

		# Map repeating filter to parameter
		repeating_only_multi = None
		if repeating_filter == "Repeating":
			repeating_only_multi = True
		elif repeating_filter == "Non-repeating":
			repeating_only_multi = False

		df = load_transactions(win_start, win_end, categories=category_filter, repeating_only=repeating_only_multi)
		if not df.empty:
		
			sel_set = set(selected_dates)
			if sel_set:
				df = df[df["t_date"].dt.date.isin(sel_set)]

		render_summary_for_dates(df, st.session_state.get(key_sel, []))
		return

	# Sidebar filters (Home)
	st.sidebar.header("Filters")
	default_start, default_end = period_default()
	period = st.sidebar.date_input(
		"Period",
		value=(default_start, default_end),
		help="Pick a start and end date for reports",
	)
	if isinstance(period, tuple) and len(period) == 2:
		start_date, end_date = period
	else:
	
		start_date = end_date = period if isinstance(period, date) else date.today()

	category_filter = st.sidebar.multiselect("Categories", options=CATEGORIES, default=CATEGORIES)

	# Add repeating filter on Home as well
	repeating_filter = st.sidebar.selectbox(
		"Repeating filter",
		options=["All", "Repeating", "Non-repeating"],
		index=0,
	)

	# Monthly spending limit controls (synced slider + number)
	st.sidebar.subheader("Monthly limit")
	if "limit_slider" not in st.session_state:
		st.session_state["limit_slider"] = 1000.0
		st.session_state["limit_number"] = 1000.0
	# Ensure number value is initialized even if slider already existed
	if "limit_number" not in st.session_state:
		st.session_state["limit_number"] = float(st.session_state.get("limit_slider", 1000.0))

	st.sidebar.slider(
		"Set limit (€)",
		min_value=0.0,
		max_value=10000.0,
		step=50.0,
		key="limit_slider",
		on_change=_on_limit_slider_change,
	)
	st.sidebar.number_input(
		"Or type limit (€)",
		min_value=0.0,
		max_value=100000.0,
		step=10.0,
		key="limit_number",
		on_change=_on_limit_number_change,
	)

	# Compute month-to-limit usage and show progress
	month_start, month_end = period_default()

	# Map filter for this computation
	repeating_only_for_limit = None
	if repeating_filter == "Repeating":

		repeating_only_for_limit = True
	elif repeating_filter == "Non-repeating":
		repeating_only_for_limit = False

	month_df = load_transactions(month_start, month_end, categories=category_filter, repeating_only=repeating_only_for_limit)
	month_total = float(month_df["amount"].sum()) if not month_df.empty else 0.0
	limit_val = float(st.session_state.get("limit_number", 1000.0))

	fraction = 0.0 if limit_val <= 0 else min(month_total / limit_val, 1.0)
	st.sidebar.progress(fraction, text=f"{month_total:,.2f} / {limit_val:,.2f} € this month")

	if limit_val > 0 and month_total > limit_val:
		st.sidebar.error("Monthly limit exceeded")
	else:
		st.sidebar.caption("Tracking monthly spend vs limit")

	st.sidebar.markdown("---")

	# Open multi-day stats and Settings in the sidebar
	if st.session_state.page != "multi":
		if st.sidebar.button("Open multi-day stats", type="primary"):
			st.session_state.page = "multi"
			st.rerun()
	if st.session_state.page != "settings":
		if st.sidebar.button("Open settings"):
			st.session_state.page = "settings"
			st.rerun()
	
	

	# Add transaction form
	st.subheader("Add a spending")

	# Category selection outside the form so it updates instantly
	col_cat, col_other = st.columns([1, 1])

	# Apply pending resets for add_* inputs BEFORE rendering widgets
	if st.session_state.pop("reset_add_inputs", False):
		st.session_state["add_other_cat"] = ""
		st.session_state["add_ticker"] = ""
		st.session_state["add_ticker_label"] = ""
		st.session_state["add_asset_type"] = "Stocks"

	with col_cat:
		st.selectbox("Category", options=CATEGORIES, index=0, key="add_cat")
	with col_other:
		current_cat = st.session_state.get("add_cat", CATEGORIES[0])
		if current_cat == "Other":
			st.text_input("Insert other category", value="", key="add_other_cat")
		elif current_cat == "Investments":
			# Ticker selection is now inside the form below
			st.caption("Select ticker in the form below")

	with st.form("add_tx_form", clear_on_submit=True):
		col1, col2 = st.columns([1, 1])
		with col1:
			t_date = st.date_input("Date", value=date.today())
		with col2:
			amount = st.number_input("Amount (€)", min_value=0.0, step=0.5, format="%.2f")
		# Categorized dropdown for ticker selection when Investments selected
		if st.session_state.get("add_cat") == "Investments":
			catalog = build_ticker_catalog()
			asset_types = list(catalog.keys())
			# Determine a sensible default: first non-empty category
			non_empty_types = [t for t in asset_types if catalog.get(t)]
			default_type = st.session_state.get("add_asset_type") or (non_empty_types[0] if non_empty_types else (asset_types[0] if asset_types else "Stocks"))
			idx_default = asset_types.index(default_type) if default_type in asset_types else 0
			colt1, colt2, colt3 = st.columns([1, 2, 1])
			with colt1:
				st.selectbox("Asset type", options=asset_types, index=idx_default, key="add_asset_type")
			with colt3:
				refresh_clicked = st.form_submit_button("Refresh list")
				if refresh_clicked:
					refresh_ticker_catalog()
					st.rerun()
			with colt2:
				atype = st.session_state.get("add_asset_type", default_type)
				entries = catalog.get(atype, [])
				# Auto-switch to a non-empty category 
				if not entries and non_empty_types:
					atype = non_empty_types[0]
					entries = catalog.get(atype, [])
					st.session_state["add_asset_type"] = atype
					st.caption("Showing available category due to empty listings.")
				labels = [f"{it['symbol']} — {it['name']}".strip() for it in entries] if entries else ["No options available"]
				st.selectbox("Ticker", options=labels, key="add_ticker_label")

		description = st.text_input("Description (optional)")
		repeating_flag = st.checkbox("Monthly payment (repeating)")
		submitted = st.form_submit_button("Add spending", type="primary")

		
		
		if submitted and not st.session_state.get("_refresh_clicked", False):
			cate = st.session_state.get("add_cat", CATEGORIES[0])
			other_cat = st.session_state.get("add_other_cat", "") if cate == "Other" else ""
			final_cat = ensure_category(cate, other_cat)

			# Validate ticker derived from dropdown
			ticker_val = None
			if final_cat == "Investments":
				label = st.session_state.get("add_ticker_label", "")
				if label and label != "No options available":
					ticker_val = label.split(" — ")[0].strip().upper()
				if not ticker_val:
					st.error("Please select a ticker from the dropdown.")
					st.stop()
			if amount <= 0:
				st.error("Amount must be greater than 0.")
			else:
				insert_transaction(t_date, description, final_cat, amount, repeating=repeating_flag, ticker=ticker_val)
				if final_cat == "Investments" and yf is None:
					st.warning("Install 'yfinance' to compute shares & live profit: pip install yfinance")
				st.success("Added!")

				# Schedule input reset 
				st.session_state["reset_add_inputs"] = True
				st.rerun()

	# Load and render 
	repeating_ = None
	if repeating_filter == "Repeating":
		repeating_ = True
	elif repeating_filter == "Non-repeating":
		repeating_ = False

	df = load_transactions(start_date, end_date, categories=category_filter, repeating_only=repeating_)
	render_summary(df, start_date, end_date)

	# Investments tracker view 
	if "Investments" in category_filter:
		st.subheader("Investments — stock tracker")
		with st.expander("Track your investment tickers"):
			# Gather available tickers from DB 
			inv_df = load_transactions(categories=["Investments"]) 
			available = sorted([t for t in inv_df.get("ticker", pd.Series(dtype=str)).dropna().unique()]) if inv_df is not None and not inv_df.empty else []
			if not available:
				st.info("Add an Investment with a Ticker to enable tracking.")
			else:
				col1, col2 = st.columns([2, 1])
				with col1:
					selected_ticker = st.selectbox("Ticker", options=available)
				with col2:
					period_choice = st.selectbox("Period", options=["1mo", "3mo", "6mo", "1y", "2y", "5y", "10y", "max"], index=2)

				if yf is None:
					st.warning("Stock data requires the 'yfinance' package. Install it with: pip install yfinance")
				else:
					try:
						data = yf.Ticker(selected_ticker).history(period=period_choice, auto_adjust=True)
						if data is None or data.empty:
							st.error("No price data found for this ticker/period. Check the ticker symbol.")
						else:
							last_close = float(data["Close"].iloc[-1])
							first_close = float(data["Close"].iloc[0])
							pct = ((last_close / first_close) - 1.0) * 100.0 if first_close else 0.0
							mc1, mc2 = st.columns(2)
							mc1.metric("Last close", f"{last_close:,.2f}")
							mc2.metric("Change", f"{pct:+.2f}%")

							plot_df = data.reset_index()
							fig = px.line(plot_df, x=plot_df.columns[0], y="Close", title=f"{selected_ticker} price — {period_choice}")
							fig.update_layout(template=get_plotly_template())
							st.plotly_chart(fig)
					except Exception as e:
						st.error(f"Failed to load stock data for {selected_ticker}: {e}")

		# Portfolio summary 
		st.subheader("Portfolio summary")
		pdf = load_transactions(categories=["Investments"])
		if pdf is None or pdf.empty or "ticker" not in pdf.columns:
			st.info("No investment data yet.")
		else:
			# Ensure shares
			inv_rows = pdf.dropna(subset=["ticker"]).copy()

			# Fetch 
			prices = {}
			if yf is not None:
				try:
					unique_tickers = sorted([t for t in inv_rows["ticker"].dropna().unique()])
					if unique_tickers:
						# use yfinance tickers
						for tck in unique_tickers: 
							try:
								data_cur = yf.Ticker(tck).history(period="1d", auto_adjust=True)
								if data_cur is not None and not data_cur.empty:
									prices[tck] = float(data_cur["Close"].iloc[-1])
							except Exception:
								pass
				except Exception:
					st.warning("Failed fetching live prices for some tickers.")
			else:
				st.info("Install 'yfinance' for live portfolio valuation.")

			portfolio_rows = []
			for tck, group in inv_rows.groupby("ticker"):
				total_invested = float(group["amount"].sum())
				
				shares_vals = group["shares"].dropna()
				shares_sum = float(shares_vals.sum()) if not shares_vals.empty else None
				current_price = prices.get(tck)
				current_value = None
				profit = None
				pct = None
				if current_price and shares_sum:
					current_value = shares_sum * current_price
					profit = current_value - total_invested
					pct = (profit / total_invested * 100.0) if total_invested else None
				portfolio_rows.append({
					"Ticker": tck,
					"Invested": total_invested,
					"Shares": shares_sum,
					"Current Price": current_price,
					"Current Value": current_value,
					"Profit": profit,
					"Profit %": pct,
				})

			if not portfolio_rows:
				st.info("No priced holdings yet (add investments or install yfinance).")
			else:
				port_df = pd.DataFrame(portfolio_rows)

				# Totals
				total_invested_all = port_df["Invested"].sum()
				current_value_all = port_df["Current Value"].sum(min_count=1)
				profit_all = None
				return_pct_all = None
				if pd.notna(current_value_all):
					profit_all = current_value_all - total_invested_all

					return_pct_all = (profit_all / total_invested_all * 100.0) if total_invested_all else None
				mc1, mc2, mc3, mc4 = st.columns(4)
				mc1.metric("Invested", f"€{total_invested_all:,.2f}")
				if current_value_all and pd.notna(current_value_all):
					mc2.metric("Current value", f"€{current_value_all:,.2f}")
				if profit_all is not None:
					mc3.metric("Profit", f"€{profit_all:,.2f}" if profit_all is not None else "")
				if return_pct_all is not None:
					mc4.metric("Profit %", f"{return_pct_all:+.2f}%" if return_pct_all is not None else "")

				show_cols = ["Ticker", "Invested", "Shares", "Current Price", "Current Value", "Profit", "Profit %"]
				st.dataframe(port_df[show_cols], hide_index=True)
				csv_port = port_df.to_csv(index=False).encode("utf-8")
				st.download_button("Download portfolio CSV", data=csv_port, file_name="portfolio.csv", mime="text/csv")

	render_delete(df)


if __name__ == "__main__":
	main()
<|MERGE_RESOLUTION|>--- conflicted
+++ resolved
@@ -1,11 +1,17 @@
 from datetime import date, timedelta
+from typing import List
 from typing import List
 import pandas as pd
 import plotly.express as px
 import streamlit as st
 
 from catalog import build_ticker_catalog, refresh_ticker_catalog
-<<<<<<< HEAD
+from helpers import (
+    _on_limit_slider_change, _on_limit_number_change, get_conn, init_db,
+    insert_transaction, delete_transaction, load_transactions, period_default,
+    ensure_category, render_summary, render_delete, render_summary_for_dates,
+    daterange_list, CATEGORIES
+)
 from functions import (
 	init_db,
 	insert_transaction,
@@ -19,13 +25,6 @@
 	render_summary_for_dates,
 	apply_theme,
 	get_plotly_template,
-=======
-from helpers import (
-    _on_limit_slider_change, _on_limit_number_change, get_conn, init_db,
-    insert_transaction, delete_transaction, load_transactions, period_default,
-    ensure_category, render_summary, render_delete, render_summary_for_dates,
-    daterange_list, CATEGORIES
->>>>>>> 9f228255
 )
 try:
 	import yfinance as yf
@@ -36,7 +35,7 @@
 # Config the app
 st.set_page_config(page_title="TrackMyFinance", page_icon="💸", layout="wide")
 
-<<<<<<< HEAD
+
 # Categories (May change in the future)
 CATEGORIES = [
 	"Groceries",
@@ -62,8 +61,6 @@
 def _on_limit_number_change():
 	st.session_state["limit_slider"] = st.session_state.get("limit_number", 0.0)
 
-=======
->>>>>>> 9f228255
 
 def main():
 	init_db()
